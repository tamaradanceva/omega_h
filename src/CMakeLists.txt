--- conflicted
+++ resolved
@@ -83,11 +83,8 @@
   Omega_h_assoc.cpp
   Omega_h_flood.cpp
   Omega_h_fix.cpp
-<<<<<<< HEAD
   Omega_h_verify.cpp
-=======
   Omega_h_scatterplot.cpp
->>>>>>> 1b385185
   )
 
 if(Omega_h_USE_libMeshb)
