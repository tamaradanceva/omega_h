set(Omega_h_SOURCES
  Omega_h_c.cpp
  Omega_h_control.cpp
  Omega_h_timer.cpp
  Omega_h_array.cpp
  Omega_h_array_ops.cpp
  Omega_h_vector.cpp
  Omega_h_matrix.cpp
  Omega_h_map.cpp
  Omega_h_scan.cpp
  Omega_h_sort.cpp
  Omega_h_int128.cpp
  Omega_h_indset.cpp
  Omega_h_adj.cpp
  Omega_h_tag.cpp
  Omega_h_mesh.cpp
  Omega_h_bbox.cpp
  Omega_h_hilbert.cpp
  Omega_h_build.cpp
  Omega_h_graph.cpp
  Omega_h_file.cpp
  Omega_h_base64.cpp
  Omega_h_vtk.cpp
  Omega_h_simplify.cpp
  Omega_h_box.cpp
  Omega_h_surface.cpp
  Omega_h_mark.cpp
  Omega_h_class.cpp
  Omega_h_reorder.cpp
  Omega_h_shape.cpp
  Omega_h_quality.cpp
  Omega_h_gmsh.cpp
  Omega_h_comm.cpp
  Omega_h_remotes.cpp
  Omega_h_dist.cpp
  Omega_h_linpart.cpp
  Omega_h_owners.cpp
  Omega_h_migrate.cpp
  Omega_h_bcast.cpp
  Omega_h_unmap_mesh.cpp
  Omega_h_ghost.cpp
  Omega_h_inertia.cpp
  Omega_h_bipart.cpp
  Omega_h_metric.cpp
  Omega_h_refine_qualities.cpp
  Omega_h_refine_topology.cpp
  Omega_h_modify.cpp
  Omega_h_refine.cpp
  Omega_h_transfer.cpp
  Omega_h_conserve.cpp
  Omega_h_compare.cpp
  Omega_h_check_collapse.cpp
  Omega_h_coarsen_qualities.cpp
  Omega_h_coarsen_topology.cpp
  Omega_h_coarsen_overshoot.cpp
  Omega_h_coarsen_flip.cpp
  Omega_h_collapse_rail.cpp
  Omega_h_coarsen.cpp
  Omega_h_approach.cpp
  Omega_h_laplace.cpp
  Omega_h_adapt.cpp
  Omega_h_swap.cpp
  Omega_h_swap2d_qualities.cpp
  Omega_h_swap2d_topology.cpp
  Omega_h_swap2d.cpp
  Omega_h_swap3d_qualities.cpp
  Omega_h_swap3d_topology.cpp
  Omega_h_swap3d.cpp
  Omega_h_regress.cpp
  Omega_h_consistent.cpp
  Omega_h_align.cpp
  Omega_h_xml.cpp
  Omega_h_recover.cpp
  Omega_h_histogram.cpp
  Omega_h_eigen.cpp
  Omega_h_cmdline.cpp
  Omega_h_confined.cpp
  Omega_h_motion_choices.cpp
  Omega_h_motion_transfer.cpp
  Omega_h_motion.cpp
  Omega_h_metric_input.cpp
  Omega_h_assoc.cpp
  Omega_h_flood.cpp
  Omega_h_fix.cpp
  Omega_h_verify.cpp
  Omega_h_scatterplot.cpp
<<<<<<< HEAD
  Omega_h_amr_topology.cpp
=======
  Omega_h_assemble.cpp
  Omega_h_solve.cpp
>>>>>>> fc259eb2
  )

if (NOT Omega_h_USE_CUDA)
  set(Omega_h_SOURCES ${Omega_h_SOURCES} Omega_h_overlay.cpp)
endif()

if(Omega_h_USE_libMeshb)
  set(Omega_h_SOURCES ${Omega_h_SOURCES} Omega_h_meshb.cpp)
endif()

if(Omega_h_USE_EGADS)
  message(STATUS "Omega_h_USE_EGADS: ${Omega_h_USE_EGADS}")
  if(NOT EGADS_PREFIX)
    message(FATAL_ERROR "Omega_h_USE_EGADS=${Omega_h_USE_EGADS} but EGADS_PREFIX not set!")
  endif()
  find_path(EGADS_INCLUDE_DIR NAMES egads.h
      PATHS
      "${EGADS_PREFIX}/EngSketchPad/include"
      "${EGADS_PREFIX}/include"
      NO_DEFAULT_PATH)
  if(NOT EGADS_INCLUDE_DIR)
    message(FATAL_ERROR "could not find path to \"egads.h\"")
  endif()
  find_library(EGADS_LIBRARY NAMES egads
      PATHS
      "${EGADS_PREFIX}/EngSketchPad/lib"
      NO_DEFAULT_PATH)
  if(NOT EGADS_LIBRARY)
    message(FATAL_ERROR "could not find EGADS_LIBRARY")
  endif()
  message(STATUS "EGADS_INCLUDE_DIR: ${EGADS_INCLUDE_DIR}")
  message(STATUS "EGADS_LIBRARY: ${EGADS_LIBRARY}")
  set(Omega_h_SOURCES ${Omega_h_SOURCES} Omega_h_egads.cpp)
endif()

if(Omega_h_USE_SEACASExodus)
  set(Omega_h_SOURCES ${Omega_h_SOURCES} Omega_h_exodus.cpp)
endif()

if(Omega_h_USE_Teuchos)
  set(Omega_h_SOURCES ${Omega_h_SOURCES}
      Omega_h_teuchos.cpp
      Omega_h_expr.cpp
      )
endif()

if(Omega_h_USE_DOLFIN)
  set(Omega_h_SOURCES ${Omega_h_SOURCES} Omega_h_dolfin.cpp)
endif()

if(Omega_h_ONE_FILE)
  foreach(source IN LISTS Omega_h_SOURCES)
    set(ONE_FILE_CONTENTS "${ONE_FILE_CONTENTS}#include <${source}>\n")
  endforeach()
  file(WRITE ${CMAKE_CURRENT_BINARY_DIR}/omega_h.cpp "${ONE_FILE_CONTENTS}")
  add_library(omega_h omega_h.cpp)
else()
  add_library(omega_h ${Omega_h_SOURCES})
endif()

bob_library_includes(omega_h)

get_filename_component(TPL_PATH "${CMAKE_CURRENT_SOURCE_DIR}/../tpl" ABSOLUTE)
target_include_directories(omega_h PUBLIC $<BUILD_INTERFACE:${TPL_PATH}>)

if(Omega_h_USE_KokkosCore)
  target_link_libraries(omega_h PUBLIC kokkoscore)
  target_include_directories(omega_h PUBLIC ${KokkosCore_INCLUDE_DIRS})
endif()

if(Omega_h_USE_libMeshb)
  target_link_libraries(omega_h PUBLIC libMeshb::Meshb.7)
endif()

if(Omega_h_USE_EGADS)
  target_include_directories(omega_h PUBLIC "${EGADS_INCLUDE_DIR}")
  target_link_libraries(omega_h PUBLIC "${EGADS_LIBRARY}")
endif()

if(Omega_h_USE_SEACASExodus)
  target_link_libraries(omega_h PUBLIC exodus)
  target_include_directories(omega_h
      PRIVATE ${SEACASExodus_TPL_INCLUDE_DIRS})
  target_link_libraries(omega_h
      PUBLIC ${SEACASExodus_TPL_LIBRARIES})
endif()

if(Omega_h_USE_TeuchosParameterList)
  target_link_libraries(omega_h PUBLIC teuchosparameterlist)
  target_include_directories(omega_h
      PUBLIC ${TeuchosParameterList_TPL_INCLUDE_DIRS})
  target_link_libraries(omega_h
      PUBLIC ${TeuchosParameterList_TPL_LIBRARIES})
endif()

if(Omega_h_USE_TeuchosComm)
  target_link_libraries(omega_h PUBLIC teuchoscomm)
  target_include_directories(omega_h
      PUBLIC ${TeuchosComm_TPL_INCLUDE_DIRS})
  target_link_libraries(omega_h
      PUBLIC ${TeuchosComm_TPL_LIBRARIES})
endif()

if(Omega_h_USE_TeuchosParser)
  target_link_libraries(omega_h PUBLIC teuchosparser)
endif()

if(Omega_h_USE_DOLFIN)
  target_link_libraries(omega_h PUBLIC Boost::timer dolfin)
  target_include_directories(omega_h SYSTEM PUBLIC ${DOLFIN_INCLUDE_DIRS})
  target_include_directories(omega_h SYSTEM PUBLIC ${DOLFIN_3RD_PARTY_INCLUDE_DIRS})
endif()

if(Omega_h_USE_ZLIB)
  message(STATUS "ZLIB_INCLUDE_DIRS: ${ZLIB_INCLUDE_DIRS}")
  # The ZLIB::ZLIB imported target is not present in CMake 3.0.0
  if (CMAKE_VERSION VERSION_LESS "3.1.0")
    target_link_libraries(omega_h PUBLIC ${ZLIB_LIBRARIES})
    target_include_directories(omega_h PUBLIC ${ZLIB_INCLUDE_DIRS})
  else()
    target_link_libraries(omega_h PUBLIC ZLIB::ZLIB)
  endif()
endif()

bob_export_target(omega_h)

function(osh_add_exe EXE_NAME)
  add_executable(${EXE_NAME} ${EXE_NAME}.cpp)
  target_link_libraries(${EXE_NAME} PRIVATE omega_h)
endfunction(osh_add_exe)

macro(osh_add_util EXE_NAME)
  osh_add_exe(${EXE_NAME})
  bob_export_target(${EXE_NAME})
endmacro(osh_add_util)

osh_add_util(msh2osh)
osh_add_util(osh2vtk)
osh_add_util(oshdiff)
osh_add_util(vtkdiff)
osh_add_util(osh_box)
osh_add_util(osh_part)
osh_add_util(osh_scale)
osh_add_util(osh_reorder)
osh_add_util(osh_fix)
osh_add_util(osh_eval_implied)
osh_add_util(mox_test)
if(Omega_h_USE_libMeshb)
  osh_add_util(meshb2osh)
  osh_add_util(osh2meshb)
  osh_add_util(osh_read_solb)
  osh_add_util(ugawg_stats)
  osh_add_util(ugawg_cone_cone)
  if (Omega_h_USE_EGADS)
    osh_add_util(ugawg_solution)
    osh_add_util(ugawg_debug)
  endif()
endif()
if(Omega_h_USE_SEACASExodus)
  osh_add_util(exo2osh)
  osh_add_util(osh2exo)
endif()
osh_add_util(osh_adapt)
if(Omega_h_USE_Teuchos)
  osh_add_util(osh_copy_params)
endif()

if(BUILD_TESTING)
  if(Omega_h_USE_MPI)
    get_filename_component(COMPILER_DIR ${CMAKE_CXX_COMPILER} PATH)
    find_program(MPIRUN mpirun PATHS ${COMPILER_DIR}
        DOC "Location of the mpirun program")
    if(NOT MPIRUN)
      message(STATUS "USE_MPI and BUILD_TESTING but MPIRUN not found!")
    endif()
  endif()

  function(test_func TEST_NAME NUM_PROCS)
    string(REPLACE " " ";" VALGRIND "${Omega_h_VALGRIND}")
    if(MPIRUN)
      set(TEST_STR ${MPIRUN} -np ${NUM_PROCS} ${VALGRIND} ${ARGN})
    else()
      if(NOT (${NUM_PROCS} EQUAL "1"))
        message(STATUS "test ${TEST_NAME} ignored because MPIRUN not found!")
        return()
      endif()
      set(TEST_STR ${VALGRIND} ${ARGN})
    endif()
    add_test(NAME ${TEST_NAME} COMMAND ${TEST_STR})
  endfunction(test_func)

  if(Omega_h_USE_Gmodel)
    function(gen_func MODEL_NAME)
      add_executable(gen_${MODEL_NAME} gen/${MODEL_NAME}.cpp)
      target_link_libraries(gen_${MODEL_NAME} PRIVATE gmodel)
      if(Omega_h_DATA)
        set(TEST_EXES ${TEST_EXES} gen_${MODEL_NAME})
        add_test(NAME run_gen_${MODEL_NAME} COMMAND ./gen_${MODEL_NAME})
        add_test(NAME gold_gen_${MODEL_NAME}
                 COMMAND diff
                 ./${MODEL_NAME}.geo
                 ${Omega_h_DATA}/${MODEL_NAME}.geo)
      endif()
    endfunction(gen_func)
    gen_func(ring)
    gen_func(ball_in_cube)
    gen_func(balls_in_box)
    gen_func(cylinder_thru_tube)
    gen_func(ball)
    gen_func(twin_rotor)
    gen_func(solder_balls)
    gen_func(square_and_disk_in_square)
  endif()

  osh_add_exe(unit_tests)
  set(TEST_EXES ${TEST_EXES} unit_tests)
  test_func(run_unit_tests 1 ./unit_tests)
  osh_add_exe(r3d_test)
  test_func(run_test_r3d 1 ./r3d_test)
  osh_add_exe(mpi_tests)
  set(TEST_EXES ${TEST_EXES} mpi_tests)
  if(Omega_h_USE_MPI)
    test_func(run_mpi_tests 4 ./mpi_tests)
  else()
    test_func(run_mpi_tests 1 ./mpi_tests)
  endif()
  osh_add_exe(1d_test)
  test_func(serial_1d_test 1 ./1d_test)
  if(Omega_h_USE_MPI)
    test_func(parallel_1d_test 2 ./1d_test)
  endif()
  osh_add_exe(corner_test)
  test_func(run_corner_test 1 ./corner_test)
  osh_add_exe(coarsen_test)
  test_func(run_coarsen_test 1 ./coarsen_test)
  osh_add_exe(2d_conserve_test)
  test_func(serial_2d_conserve 1 ./2d_conserve_test)
  if(Omega_h_USE_MPI)
    test_func(parallel_2d_conserve 2 ./2d_conserve_test)
  endif()
  osh_add_exe(warp_test)
  set(TEST_EXES ${TEST_EXES} warp_test)
  test_func(warp_test_serial 1 ./warp_test)
  if(Omega_h_USE_MPI)
    test_func(warp_test_parallel 2 ./warp_test)
  endif()
  osh_add_exe(3d_conserve_test)
  if(Omega_h_DATA)
    set(TEST_EXES ${TEST_EXES} 3d_conserve_test)
    test_func(serial_3d_conserve 1 ./3d_conserve_test
              ${Omega_h_DATA}/ball_in_cube.msh)
    if(Omega_h_USE_MPI)
      test_func(parallel_3d_conserve 2 ./3d_conserve_test
                ${Omega_h_DATA}/ball_in_cube.msh)
    endif()
  endif()
  osh_add_exe(motion_unit_test)
  osh_add_exe(perf_tests)
  osh_add_exe(ring_test)
  if(Omega_h_DATA)
    set(TEST_EXES ${TEST_EXES} ring_test)
    test_func(run_ring_test 1 ./ring_test ${Omega_h_DATA}/ring.msh)
  endif()
  osh_add_exe(aniso_test)
  test_func(run_aniso_test 1 ./aniso_test)
  osh_add_exe(imr_cases)
  osh_add_exe(curvature_test)
  if(Omega_h_DATA)
    set(TEST_EXES ${TEST_EXES} curvature_test)
    test_func(ring_curvature 1 ./curvature_test
              ${Omega_h_DATA} ring)
    test_func(ball_curvature 1 ./curvature_test
              ${Omega_h_DATA} ball)
    if(Omega_h_USE_MPI)
      test_func(parallel_ring_curvature 2 ./curvature_test
                ${Omega_h_DATA} ring)
      test_func(parallel_ball_curvature 2 ./curvature_test
                ${Omega_h_DATA} ball)
    endif()
  endif()
  osh_add_exe(bend_test)
  osh_add_exe(test_degree)
  osh_add_exe(test_dihedral)
  if(Omega_h_USE_libMeshb)
    osh_add_exe(ugawg_linear)
    if(Omega_h_USE_EGADS)
      osh_add_exe(ugawg_cylinder)
    endif()
    osh_add_exe(ugawg_hsc)
  endif()
  osh_add_exe(slope_test)
  if(Omega_h_USE_EGADS)
    osh_add_exe(egads_test)
  endif()
  osh_add_exe(advect2d_test)
  if(Omega_h_DATA)
    set(TEST_EXES ${TEST_EXES} advect2d_test)
    test_func(advect2d_serial 1 ./advect2d_test ${Omega_h_DATA}/advect2d.osh)
    if(Omega_h_USE_MPI)
      test_func(advect2d_parallel 2 ./advect2d_test ${Omega_h_DATA}/advect2d.osh)
    endif()
  endif()
  add_custom_target(check COMMAND ${CMAKE_CTEST_COMMAND}
      DEPENDS ${TEST_EXES})
  osh_add_exe(cylinder_adapt_test)
  if (Omega_h_DATA)
    test_func(cylinder_adapt_test 1 ./cylinder_adapt_test ${Omega_h_DATA}/cylinder.msh)
  endif()
  if (Omega_h_USE_DOLFIN)
    osh_add_exe(dolfin_test)
  endif()
  osh_add_exe(flood_test)
  osh_add_exe(adapt_from_pumi)
  osh_add_exe(random_test)
  test_func(run_random_test 1 ./random_test)
  osh_add_exe(hypercube_test)
  osh_add_exe(osh_fit)
  osh_add_exe(assemble_test)
endif()

bob_config_header("${CMAKE_CURRENT_BINARY_DIR}/Omega_h_config.h")
set(Omega_h_HEADERS
  "${CMAKE_CURRENT_BINARY_DIR}/Omega_h_config.h"
  Omega_h_macros.h
  Omega_h_mpi.h
  Omega_h_c.h
  Omega_h_kokkos.hpp
  Omega_h_defines.hpp
  Omega_h_array.hpp
  Omega_h_vector.hpp
  Omega_h_matrix.hpp
  Omega_h_functors.hpp
  Omega_h_array_ops.hpp
  Omega_h_graph.hpp
  Omega_h_map.hpp
  Omega_h_tag.hpp
  Omega_h_int128.hpp
  Omega_h_comm.hpp
  Omega_h_remotes.hpp
  Omega_h_dist.hpp
  Omega_h_adj.hpp
  Omega_h_library.hpp
  Omega_h_mesh.hpp
  Omega_h_file.hpp
  Omega_h_adapt.hpp
  Omega_h_build.hpp
  Omega_h_class.hpp
  Omega_h_scalar.hpp
  Omega_h_align.hpp
  Omega_h_few.hpp
  Omega_h_mark.hpp
  Omega_h_loop.hpp
  Omega_h_timer.hpp
  Omega_h_eigen.hpp
  Omega_h_lie.hpp
  Omega_h_recover.hpp
  Omega_h_metric.hpp
  Omega_h_assoc.hpp
  Omega_h_cmdline.hpp
  Omega_h_compare.hpp
  Omega_h_template_up.hpp
  Omega_h_simplex.hpp
  Omega_h_hypercube.hpp
  Omega_h_element.hpp
  Omega_h_qr.hpp
  Omega_h_shape.hpp
  Omega_h_quality.hpp
  Omega_h_scatterplot.hpp
  Omega_h_affine.hpp
  )

if (NOT Omega_h_USE_CUDA)
  set(Omega_h_HEADERS ${Omega_h_HEADERS} Omega_h_overlay.hpp)
endif()

if(Omega_h_USE_Teuchos)
  set(Omega_h_HEADERS ${Omega_h_HEADERS}
      Omega_h_teuchos.hpp
      Omega_h_teuchos_includes.hpp
      Omega_h_expr.hpp
     )
endif()

if(Omega_h_USE_DOLFIN)
  set(Omega_h_HEADERS ${Omega_h_HEADERS} Omega_h_dolfin.hpp)
endif()

install(FILES ${Omega_h_HEADERS} DESTINATION include)

if (Omega_h_USE_pybind11)
  set(PYBIND11_SOURCES
      PyOmega_h.cpp
      PyOmega_h_c.cpp
      PyOmega_h_array.cpp
      PyOmega_h_comm.cpp
      PyOmega_h_library.cpp
      PyOmega_h_mesh.cpp
      PyOmega_h_build.cpp
      PyOmega_h_adapt.cpp
      PyOmega_h_file.cpp
      PyOmega_h_class.cpp
      )
  if (Omega_h_USE_DOLFIN)
    set(PYBIND11_SOURCES ${PYBIND11_SOURCES}
        PyOmega_h_dolfin.cpp
       )
  endif()
  pybind11_add_module(PyOmega_h
      ${PYBIND11_SOURCES})
  target_link_libraries(PyOmega_h PUBLIC omega_h)
  if (PYTHON_VERSION_MAJOR EQUAL 3)
    set(PyOmega_h_DEST "lib/python3/dist-packages")
  else()
    set(PyOmega_h_DEST "lib/python/dist-packages")
  endif()
  install(TARGETS PyOmega_h
      ARCHIVE DESTINATION "${PyOmega_h_DEST}"
      LIBRARY DESTINATION "${PyOmega_h_DEST}")
endif()

bob_end_subdir()<|MERGE_RESOLUTION|>--- conflicted
+++ resolved
@@ -84,12 +84,9 @@
   Omega_h_fix.cpp
   Omega_h_verify.cpp
   Omega_h_scatterplot.cpp
-<<<<<<< HEAD
   Omega_h_amr_topology.cpp
-=======
   Omega_h_assemble.cpp
   Omega_h_solve.cpp
->>>>>>> fc259eb2
   )
 
 if (NOT Omega_h_USE_CUDA)
